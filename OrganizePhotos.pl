--- conflicted
+++ resolved
@@ -886,25 +886,6 @@
 # passing it full path and MD5 hash as arguments like
 #      callback($absolutePath, $md5AsString)
 sub findMd5s {
-<<<<<<< HEAD
-    my ($callback, $dir) = @_;
-    
-    print colored("Looking for md5.txt in '$dir'\n", 'yellow'); 
-
-    find({
-        preprocess => \&preprocessSkipTrash,
-        wanted => sub {
-            if (-f and lc eq 'md5.txt') {
-                print colored("Found $File::Find::name\n", 'yellow');
-                open(my $fh, '<:crlf', $_)
-                    or confess "Couldn't open $File::Find::name: $!";
-                my $md5s = readMd5FileFromHandle($fh);
-                my $dir = $File::Find::dir;
-                for (sort keys %$md5s) {
-                    # REVIEW: should catpath be catfile on the next line?
-                    $callback->(rel2abs(catpath($dir, $_)), $md5s->{$_});
-                }
-=======
     my ($callback, @globPatterns) = @_;
     
     print colored(join("\n\t", "Looking for md5.txt in", @globPatterns), 'yellow'), "\n"; 
@@ -921,7 +902,6 @@
             my ($volume, $dir, undef) = splitpath($path);
             for (sort keys %$md5s) {
                 $callback->(catpath($volume, $dir, $_), $md5s->{$_});
->>>>>>> 84691c47
             }
         }
     }, 1, @globPatterns);
